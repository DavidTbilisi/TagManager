import os
import sys
import re
from app.helpers import load_tags
from typing import List, Optional, Set


def get_system_command(file_path: str) -> Optional[str]:
    """ Returns the appropriate system command based on the OS. """
    if sys.platform.startswith('darwin'):
        return f"open {file_path}"
    elif sys.platform.startswith('win32'):
        return f"explorer {file_path}"
    elif sys.platform.startswith('linux'):
        return f"xdg-open {file_path}"
    else:
        return None


def open_file_or_directory(path: str) -> None:
    """ Opens a file or directory based on the provided path and OS. """
<<<<<<< HEAD
    command = get_system_command(path)
    if command:
        os.system(command)
=======
    if os.path.isdir(path):
        command = get_system_command(path)
        if command:
            os.system(command)
        else:
            print('Unsupported OS')
    elif os.path.isfile(path):
        if sys.platform.startswith('darwin'):
            os.system(f"open {path}")
        elif sys.platform.startswith('win32'):
            os.startfile(path)
        elif sys.platform.startswith('linux'):
            os.system(f"xdg-open {path}")
        else:
            print('Unsupported OS')
>>>>>>> 67d1a632
    else:
        print('Unsupported OS')


def display_menu(items: List[str]) -> str:
    """ Display a menu of items and prompt the user to make a selection. """
    print("Select a file to open:")
    for index, item in enumerate(items, start=1):
        print(f"{index}. {item}")
    print("q. Quit")
    return input("Enter choice: ")


def get_user_choice(items: List[str]) -> Optional[str]:
    """ Gets and validates the user's choice. """
    while True:
        choice = display_menu(items)
        if choice == 'q':
            return None
        try:
            choice_index = int(choice) - 1
            return items[choice_index]
        except (IndexError, ValueError):
            print("Invalid choice, try again.")


def open_list_files_by_tag_result(files: List[str], show_path: bool = False) -> Optional[str]:
    """ Opens a list of files based on the tag result. """
    if not files:
        print("No files found with that tag.")
        return None

    selected_file = get_user_choice(files)
    if selected_file and not show_path:
        open_file_or_directory(selected_file)
    return selected_file


def list_all_tags() -> List[str]:
    """ Lists all unique tags. """
    tags = load_tags()
    all_tags: Set[str] = set()
    for file_tags in tags.values():
        all_tags.update(file_tags)
    return sorted(list(all_tags))


def search_files_by_tag(tag: str, exact: bool = False) -> List[str]:
    """ Searches for files by tag. """
    tags = load_tags()
    matched_files: List[str] = []
    for file, file_tags in tags.items():
        if exact and tag in file_tags:
            matched_files.append(file)
        elif any(re.search(tag, file_tag, re.IGNORECASE) for file_tag in file_tags):
            matched_files.append(file)
    return matched_files


def search_tags(tag: str) -> List[str]:
    """ Searches for tags. """
    tags = load_tags()
    matched_tags: Set[str] = set()
    for file_tags in tags.values():
        matched_tags.update(
            file_tag for file_tag in file_tags if re.search(tag, file_tag, re.IGNORECASE)
        )
    return list(matched_tags)<|MERGE_RESOLUTION|>--- conflicted
+++ resolved
@@ -19,11 +19,6 @@
 
 def open_file_or_directory(path: str) -> None:
     """ Opens a file or directory based on the provided path and OS. """
-<<<<<<< HEAD
-    command = get_system_command(path)
-    if command:
-        os.system(command)
-=======
     if os.path.isdir(path):
         command = get_system_command(path)
         if command:
@@ -39,7 +34,6 @@
             os.system(f"xdg-open {path}")
         else:
             print('Unsupported OS')
->>>>>>> 67d1a632
     else:
         print('Unsupported OS')
 
